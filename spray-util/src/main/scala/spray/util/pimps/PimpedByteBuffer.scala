--- conflicted
+++ resolved
@@ -54,30 +54,4 @@
       ByteBuffer.wrap(array)
     }
   }
-<<<<<<< HEAD
-
-  /**
-   * Appends the contents of the given buffers to the contents of the underlying buffer and returns
-   * the result as a new ByteBuffer.
-   */
-  def concat(buffers: Array[ByteBuffer]): ByteBuffer = {
-    if (!underlying.hasArray) throw new IllegalArgumentException
-    var x = underlying.remaining
-    tfor(0)(_ < buffers.length, _ + 1) { i ⇒
-      val buf = buffers(i)
-      if (!buf.hasArray) throw new IllegalArgumentException
-      x += buf.remaining
-    }
-    val array = new Array[Byte](x)
-    x = underlying.remaining
-    System.arraycopy(underlying.array, underlying.position, array, 0, x)
-    tfor(0)(_ < buffers.length, _ + 1) { i ⇒
-      val buf = buffers(i)
-      System.arraycopy(buf.array, buf.position, array, x, buf.remaining)
-      x += buf.remaining
-    }
-    ByteBuffer.wrap(array)
-  }
-=======
->>>>>>> af24d2fa
 }
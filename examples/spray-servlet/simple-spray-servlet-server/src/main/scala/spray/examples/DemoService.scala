--- conflicted
+++ resolved
@@ -1,13 +1,9 @@
 package spray.examples
 
-<<<<<<< HEAD
 import akka.util.duration._
-=======
-import scala.concurrent.duration._
 import akka.io.Tcp
->>>>>>> af24d2fa
 import akka.actor._
-import spray.util.{SprayActorLogging, IOClosed}
+import spray.util._
 import spray.http._
 import MediaTypes._
 import HttpMethods._
@@ -16,12 +12,7 @@
 class DemoService extends Actor with SprayActorLogging {
 
   def receive = {
-<<<<<<< HEAD
-
-    case HttpRequest(GET, "/", _, _, _) =>
-=======
     case HttpRequest(GET, Uri.Path("/"), _, _, _) =>
->>>>>>> af24d2fa
       sender ! index
 
     case HttpRequest(GET, Uri.Path("/ping"), _, _, _) =>
@@ -93,14 +84,9 @@
 
       case Ok(remaining) =>
         log.info("Sending response chunk ...")
-<<<<<<< HEAD
-        context.system.scheduler.scheduleOnce(100.millis) {
-          peer ! MessageChunk(DateTime.now.toIsoDateTimeString + ", ").withSentAck(Ok(remaining - 1))
-=======
         import context.dispatcher
         context.system.scheduler.scheduleOnce(100.millis) {
           client ! MessageChunk(DateTime.now.toIsoDateTimeString + ", ").withAck(Ok(remaining - 1))
->>>>>>> af24d2fa
         }
 
       case ev: Tcp.ConnectionClosed =>

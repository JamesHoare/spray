--- conflicted
+++ resolved
@@ -17,12 +17,7 @@
 package spray.routing
 package directives
 
-<<<<<<< HEAD
-=======
-import scala.reflect.{ classTag, ClassTag }
->>>>>>> af24d2fa
 import shapeless._
-import akka.actor.{ ActorContext, ActorSystem, ActorRefFactory }
 import spray.http._
 import spray.util._
 import HttpHeaders._
@@ -46,17 +41,10 @@
    * Directive extracting the IP of the client from either the X-Forwarded-For, Remote-Address or X-Real-IP header
    * (in that order of priority).
    */
-<<<<<<< HEAD
-  lazy val clientIP: Directive[HttpIp :: HNil] =
-    (headerValuePF { case `X-Forwarded-For`(ips) if ips.flatten.nonEmpty ⇒ ips.flatten.head }) |
-      (headerValuePF { case `Remote-Address`(ip) ⇒ ip }) |
-      (headerValuePF { case RawHeader("x-real-ip", ip) ⇒ ip })
-=======
   lazy val clientIP: Directive1[HttpIp] =
     (headerValuePF { case `X-Forwarded-For`(ips) if ips.flatten.nonEmpty ⇒ ips.flatten.head }) |
       (headerValuePF { case `Remote-Address`(ip) ⇒ ip }) |
       (headerValuePF { case h: RawHeader if h.lowercaseName == "x-real-ip" ⇒ h.value })
->>>>>>> af24d2fa
 
   /**
    * Wraps the inner Route with JSONP support. If a query parameter with the given name is present in the request and
@@ -68,11 +56,7 @@
     import ParameterDirectives._
     parameter(parameterName?).flatMap {
       case Some(wrapper) ⇒ mapHttpResponseEntity {
-<<<<<<< HEAD
-        case HttpBody(ct @ ContentType(`application/json`, _), buffer) ⇒ HttpBody(
-=======
         case HttpBody(ct @ ContentType(`application/json`, _), buffer) ⇒ HttpEntity(
->>>>>>> af24d2fa
           contentType = ct.withMediaType(`application/javascript`),
           string = wrapper + '(' + buffer.asString(ct.charset.nioCharset) + ')')
         case entity ⇒ entity
@@ -88,10 +72,6 @@
   def cancelAllRejections(cancelFilter: Rejection ⇒ Boolean): Directive0 =
     mapRejections(_ :+ TransformationRejection(_.filterNot(cancelFilter)))
 
-<<<<<<< HEAD
-  def ofType[T <: Rejection: ClassManifest]: Rejection ⇒ Boolean = {
-    val erasure = classManifest[T].erasure
-=======
   /**
    * Adds a TransformationRejection cancelling all rejections equal to the given one
    * to the list of rejections potentially coming back from the inner route.
@@ -99,9 +79,8 @@
   def cancelRejection(rejection: Rejection): Directive0 =
     cancelAllRejections(_ == rejection)
 
-  def ofType[T <: Rejection: ClassTag]: Rejection ⇒ Boolean = {
-    val erasure = classTag[T].runtimeClass
->>>>>>> af24d2fa
+  def ofType[T <: Rejection: ClassManifest]: Rejection ⇒ Boolean = {
+    val erasure = classManifest[T].erasure
     erasure.isInstance(_)
   }
 
@@ -125,11 +104,7 @@
   /**
    * Transforms the unmatchedPath of the RequestContext using the given function.
    */
-<<<<<<< HEAD
-  def rewriteUnmatchedPath(f: String ⇒ String): Directive0 =
-=======
   def rewriteUnmatchedPath(f: Uri.Path ⇒ Uri.Path): Directive0 =
->>>>>>> af24d2fa
     mapRequestContext(_.withUnmatchedPathMapped(f))
 
   /**
@@ -146,19 +121,6 @@
   def rejectEmptyResponse: Directive0 = mapRouteResponse {
     case HttpMessagePartWrapper(HttpResponse(_, EmptyEntity, _, _), _) ⇒ Rejected(Nil)
     case x ⇒ x
-<<<<<<< HEAD
-  }
-
-  /**
-   * Not a directive, but a helper function that provides access to the ActorSystem we are running in.
-   */
-  def actorSystem(implicit refFactory: ActorRefFactory): ActorSystem = {
-    refFactory match {
-      case x: ActorContext ⇒ x.system
-      case x: ActorSystem  ⇒ x
-    }
-=======
->>>>>>> af24d2fa
   }
 }
 

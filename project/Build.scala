--- conflicted
+++ resolved
@@ -94,12 +94,8 @@
   lazy val sprayIO = Project("spray-io", file("spray-io"))
     .dependsOn(sprayUtil)
     .settings(sprayModuleSettings: _*)
-<<<<<<< HEAD
+    .settings(osgiSettings(exports = Seq("spray.io", "akka.io")): _*)
     .settings(libraryDependencies ++= provided(akkaActor))
-=======
-    .settings(osgiSettings(exports = Seq("spray.io", "akka.io")): _*)
-    .settings(libraryDependencies ++= provided(akkaActor, scalaReflect))
->>>>>>> 7222a6fb
 
 
   lazy val sprayIOTests = Project("spray-io-tests", file("spray-io-tests"))

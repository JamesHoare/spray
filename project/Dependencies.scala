--- conflicted
+++ resolved
@@ -28,11 +28,7 @@
   val logback       = "ch.qos.logback"                          %   "logback-classic"             % "1.0.12"
   val mimepull      = "org.jvnet.mimepull"                      %   "mimepull"                    % "1.9.2"
   val pegdown       = "org.pegdown"                             %   "pegdown"                     % "1.2.1"
-<<<<<<< HEAD
   val liftJson      = "net.liftweb"                             %%  "lift-json"                   % "2.5-RC5"
-=======
-  val liftJson      = "net.liftweb"                             %%  "lift-json"                   % "2.5-RC2"
   val json4sNative  = "org.json4s"                              %%  "json4s-native"               % "3.2.4"
   val json4sJackson = "org.json4s"                              %%  "json4s-jackson"              % "3.2.4"
->>>>>>> aa2c1f20
 }
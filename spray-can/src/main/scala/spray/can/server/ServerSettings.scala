/*
 * Copyright (C) 2011-2013 spray.io
 *
 * Licensed under the Apache License, Version 2.0 (the "License");
 * you may not use this file except in compliance with the License.
 * You may obtain a copy of the License at
 *
 * http://www.apache.org/licenses/LICENSE-2.0
 *
 * Unless required by applicable law or agreed to in writing, software
 * distributed under the License is distributed on an "AS IS" BASIS,
 * WITHOUT WARRANTIES OR CONDITIONS OF ANY KIND, either express or implied.
 * See the License for the specific language governing permissions and
 * limitations under the License.
 */

package spray.can.server

<<<<<<< HEAD
import com.typesafe.config.{ ConfigFactory, Config }
import akka.util.Duration
import akka.actor.ActorSystem
=======
import com.typesafe.config.Config
import scala.concurrent.duration.Duration
>>>>>>> 7222a6fb
import spray.can.parsing.ParserSettings
import spray.http.parser.HttpParser
import spray.http.HttpHeaders._
import spray.util._

case class BackpressureSettings(noAckRate: Int, readingLowWatermark: Int)

case class ServerSettings(
    serverHeader: String,
    sslEncryption: Boolean,
    pipeliningLimit: Int,
    idleTimeout: Duration,
    requestTimeout: Duration,
    timeoutTimeout: Duration,
    reapingCycle: Duration,
    statsSupport: Boolean,
    remoteAddressHeader: Boolean,
    transparentHeadRequests: Boolean,
    timeoutHandler: String,
    chunklessStreaming: Boolean,
    verboseErrorMessages: Boolean,
    requestChunkAggregationLimit: Int,
    responseSizeHint: Int,
    bindTimeout: Duration,
    unbindTimeout: Duration,
    registrationTimeout: Duration,
    defaultHostHeader: Host,
    backpressureSettings: Option[BackpressureSettings],
    parserSettings: ParserSettings) {

  requirePositiveOrUndefined(idleTimeout)
  requirePositiveOrUndefined(requestTimeout)
  requirePositiveOrUndefined(timeoutTimeout)
  requirePositiveOrUndefined(idleTimeout)
  require(0 <= pipeliningLimit && pipeliningLimit <= 128, "pipelining-limit must be >= 0 and <= 128")
  require(0 <= requestChunkAggregationLimit && requestChunkAggregationLimit <= Int.MaxValue,
    "request-chunk-aggregation-limit must be >= 0 and <= Int.MaxValue")
  require(0 <= responseSizeHint && responseSizeHint <= Int.MaxValue,
    "response-size-hint must be >= 0 and <= Int.MaxValue")
  requirePositiveOrUndefined(bindTimeout)
  requirePositiveOrUndefined(unbindTimeout)
  requirePositiveOrUndefined(registrationTimeout)

  require(!requestTimeout.isFinite || idleTimeout > requestTimeout,
    "idle-timeout must be > request-timeout (if the latter is not 'infinite')")
}

object ServerSettings extends SettingsCompanion[ServerSettings]("spray.can.server") {
  def fromSubConfig(c: Config) = apply(
    c getString "server-header",
    c getBoolean "ssl-encryption",
    c.getString("pipelining-limit") match { case "disabled" ⇒ 0; case _ ⇒ c getInt "pipelining-limit" },
    c getDuration "idle-timeout",
    c getDuration "request-timeout",
    c getDuration "timeout-timeout",
    c getDuration "reaping-cycle",
    c getBoolean "stats-support",
    c getBoolean "remote-address-header",
    c getBoolean "transparent-head-requests",
    c getString "timeout-handler",
    c getBoolean "chunkless-streaming",
    c getBoolean "verbose-error-messages",
    c getBytes "request-chunk-aggregation-limit" toInt,
    c getBytes "response-size-hint" toInt,
    c getDuration "bind-timeout",
    c getDuration "unbind-timeout",
    c getDuration "registration-timeout",
    defaultHostHeader =
      HttpParser.parseHeader(RawHeader("Host", c getString "default-host-header")) match {
        case Right(x: Host) ⇒ x
        case Left(error)    ⇒ sys.error(error.withSummary("Configured `default-host-header` is illegal").formatPretty)
        case Right(_)       ⇒ throw new IllegalStateException
      },
    backpressureSettings =
      if (c.getBoolean("automatic-back-pressure-handling"))
        Some(BackpressureSettings(
        c getInt "back-pressure.noack-rate",
        c getPossiblyInfiniteInt "back-pressure.reading-low-watermark"))
      else None,
    ParserSettings fromSubConfig c.getConfig("parsing"))
}<|MERGE_RESOLUTION|>--- conflicted
+++ resolved
@@ -16,14 +16,8 @@
 
 package spray.can.server
 
-<<<<<<< HEAD
-import com.typesafe.config.{ ConfigFactory, Config }
+import com.typesafe.config.Config
 import akka.util.Duration
-import akka.actor.ActorSystem
-=======
-import com.typesafe.config.Config
-import scala.concurrent.duration.Duration
->>>>>>> 7222a6fb
 import spray.can.parsing.ParserSettings
 import spray.http.parser.HttpParser
 import spray.http.HttpHeaders._
@@ -72,7 +66,7 @@
 }
 
 object ServerSettings extends SettingsCompanion[ServerSettings]("spray.can.server") {
-  def fromSubConfig(c: Config) = apply(
+  def fromSubConfig(c: Config) = new ServerSettings(
     c getString "server-header",
     c getBoolean "ssl-encryption",
     c.getString("pipelining-limit") match { case "disabled" ⇒ 0; case _ ⇒ c getInt "pipelining-limit" },

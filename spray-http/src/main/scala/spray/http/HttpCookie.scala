--- conflicted
+++ resolved
@@ -29,31 +29,18 @@
     path: Option[String] = None,
     secure: Boolean = false,
     httpOnly: Boolean = false,
-<<<<<<< HEAD
-    extension: Option[String] = None) {
-  def value: String = name + "=\"" + content + '"' +
-    expires.map("; Expires=" + _.toRfc1123DateTimeString).getOrElse("") +
-    maxAge.map("; Max-Age=" + _).getOrElse("") +
-    domain.map("; Domain=" + _).getOrElse("") +
-    path.map("; Path=" + _).getOrElse("") +
-    (if (secure) "; Secure" else "") +
-    (if (httpOnly) "; HttpOnly" else "") +
-    extension.map("; " + _).getOrElse("")
-
-  override def toString = value
-=======
     extension: Option[String] = None) extends ValueRenderable {
 
   import HttpCookie._
 
   // TODO: suppress running these requires for cookies created from our header parser
-  require(nameChars.matchAll(name), s"'${nameChars.firstMismatch(name).get}' not allowed in cookie name ('$name')")
-  require(contentChars.matchAll(content), s"'${contentChars.firstMismatch(content).get}' not allowed in cookie content ('$content')")
-  require(domain.isEmpty || domainChars.matchAll(domain.get), s"'${domainChars.firstMismatch(domain.get).get}' not allowed in cookie domain ('${domain.get}')")
-  require(path.isEmpty || pathOrExtChars.matchAll(path.get), s"'${pathOrExtChars.firstMismatch(path.get).get}' not allowed in cookie path ('${path.get}')")
-  require(extension.isEmpty || pathOrExtChars.matchAll(extension.get), s"'${pathOrExtChars.firstMismatch(extension.get).get}' not allowed in cookie extension ('${extension.get}')")
+  require(nameChars.matchAll(name), "'" + nameChars.firstMismatch(name).get + "' not allowed in cookie name ('" + name + "')")
+  require(contentChars.matchAll(content), "'" + contentChars.firstMismatch(content).get + "' not allowed in cookie content ('$content')")
+  require(domain.isEmpty || domainChars.matchAll(domain.get), "'" + domainChars.firstMismatch(domain.get).get + "' not allowed in cookie domain ('" + domain.get + "')")
+  require(path.isEmpty || pathOrExtChars.matchAll(path.get), "'" + pathOrExtChars.firstMismatch(path.get).get + "' not allowed in cookie path ('" + path.get + "')")
+  require(extension.isEmpty || pathOrExtChars.matchAll(extension.get), "'" + pathOrExtChars.firstMismatch(extension.get).get + "' not allowed in cookie extension ('" + extension.get + "')")
 
-  def render[R <: Rendering](r: R): r.type = {
+  def render[R <: Rendering](r: R): R = {
     r ~~ name ~~ '=' ~~ content
     if (expires.isDefined) expires.get.renderRfc1123DateTimeString(r ~~ "; Expires=")
     if (maxAge.isDefined) r ~~ "; Max-Age=" ~~ maxAge.get
@@ -75,5 +62,4 @@
   val contentChars = CharPredicate('\u0021', '\u0023' to '\u002B', '\u002D' to '\u003A', '\u003C' to '\u005B', '\u005D' to '\u007E')
   val domainChars = AlphaNum ++ ".-"
   val pathOrExtChars = Visible -- ';'
->>>>>>> af24d2fa
 }
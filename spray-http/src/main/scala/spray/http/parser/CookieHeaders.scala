--- conflicted
+++ resolved
@@ -38,11 +38,7 @@
 
   def CookieValue = rule(
     ch('"') ~ zeroOrMore(CookieOctet) ~> identityFunc ~ "\""
-<<<<<<< HEAD
-      | zeroOrMore(CookieOctet) ~> identityFunc ~ OptWS)
-=======
       | zeroOrMore(CookieOctet) ~> identityFunc)
->>>>>>> af24d2fa
 
   def CookieOctet = rule {
     ch('\u0021') | ch('\u0023') - "\u002b" | ch('\u002d') - "\u003a" | ch('\u003c') - "\u005b" | ch('\u005d') - "\u007e"
